import pytest

from modules.battery import Battery
from modules.class_ems import EnergieManagementSystem
from modules.class_haushaltsgeraet import Haushaltsgeraet
from modules.class_inverter import Wechselrichter  # Example import

prediction_hours = 48
optimization_hours = 24
start_hour = 1


# Example initialization of necessary components
@pytest.fixture
def create_ems_instance():
    """
    Fixture to create an EnergieManagementSystem instance with given test parameters.
    """
    # Initialize the battery and the inverter
<<<<<<< HEAD
    akku = Battery(capacity_wh=5000, start_soc_percent=80, hours=48)
=======
    akku = PVAkku(
        kapazitaet_wh=5000, start_soc_prozent=80, hours=48, min_soc_prozent=10
    )
>>>>>>> dc1327e4
    akku.reset()
    wechselrichter = Wechselrichter(10000, akku)

    # Household device (currently not used, set to None)
    home_appliance = Haushaltsgeraet(
        hours=prediction_hours,
        verbrauch_wh=2000,
        dauer_h=2,
    )
    home_appliance.set_startzeitpunkt(2)

    # Example initialization of electric car battery
<<<<<<< HEAD
    eauto = Battery(capacity_wh=26400, start_soc_percent=10, hours=48)
=======
    eauto = PVAkku(
        kapazitaet_wh=26400, start_soc_prozent=10, hours=48, min_soc_prozent=10
    )
>>>>>>> dc1327e4

    # Parameters based on previous example data
    pv_prognose_wh = [
        0,
        0,
        0,
        0,
        0,
        0,
        0,
        8.05,
        352.91,
        728.51,
        930.28,
        1043.25,
        1106.74,
        1161.69,
        6018.82,
        5519.07,
        3969.88,
        3017.96,
        1943.07,
        1007.17,
        319.67,
        7.88,
        0,
        0,
        0,
        0,
        0,
        0,
        0,
        0,
        0,
        5.04,
        335.59,
        705.32,
        1121.12,
        1604.79,
        2157.38,
        1433.25,
        5718.49,
        4553.96,
        3027.55,
        2574.46,
        1720.4,
        963.4,
        383.3,
        0,
        0,
        0,
    ]

    strompreis_euro_pro_wh = [
        0.0003384,
        0.0003318,
        0.0003284,
        0.0003283,
        0.0003289,
        0.0003334,
        0.0003290,
        0.0003302,
        0.0003042,
        0.0002430,
        0.0002280,
        0.0002212,
        0.0002093,
        0.0001879,
        0.0001838,
        0.0002004,
        0.0002198,
        0.0002270,
        0.0002997,
        0.0003195,
        0.0003081,
        0.0002969,
        0.0002921,
        0.0002780,
        0.0003384,
        0.0003318,
        0.0003284,
        0.0003283,
        0.0003289,
        0.0003334,
        0.0003290,
        0.0003302,
        0.0003042,
        0.0002430,
        0.0002280,
        0.0002212,
        0.0002093,
        0.0001879,
        0.0001838,
        0.0002004,
        0.0002198,
        0.0002270,
        0.0002997,
        0.0003195,
        0.0003081,
        0.0002969,
        0.0002921,
        0.0002780,
    ]

    einspeiseverguetung_euro_pro_wh = [0.00007] * len(strompreis_euro_pro_wh)

    gesamtlast = [
        676.71,
        876.19,
        527.13,
        468.88,
        531.38,
        517.95,
        483.15,
        472.28,
        1011.68,
        995.00,
        1053.07,
        1063.91,
        1320.56,
        1132.03,
        1163.67,
        1176.82,
        1216.22,
        1103.78,
        1129.12,
        1178.71,
        1050.98,
        988.56,
        912.38,
        704.61,
        516.37,
        868.05,
        694.34,
        608.79,
        556.31,
        488.89,
        506.91,
        804.89,
        1141.98,
        1056.97,
        992.46,
        1155.99,
        827.01,
        1257.98,
        1232.67,
        871.26,
        860.88,
        1158.03,
        1222.72,
        1221.04,
        949.99,
        987.01,
        733.99,
        592.97,
    ]

    # Initialize the energy management system with the respective parameters
    ems = EnergieManagementSystem(
        pv_prognose_wh=pv_prognose_wh,
        strompreis_euro_pro_wh=strompreis_euro_pro_wh,
        einspeiseverguetung_euro_pro_wh=einspeiseverguetung_euro_pro_wh,
        eauto=eauto,
        gesamtlast=gesamtlast,
        haushaltsgeraet=home_appliance,
        wechselrichter=wechselrichter,
    )
    return ems


def test_simulation(create_ems_instance):
    """
    Test the EnergieManagementSystem simulation method.
    """
    ems = create_ems_instance

    # Simulate starting from hour 1 (this value can be adjusted)
    result = ems.simuliere(start_stunde=start_hour)

    # Assertions to validate results
    assert result is not None, "Result should not be None"
    assert isinstance(result, dict), "Result should be a dictionary"
    assert "Last_Wh_pro_Stunde" in result, "Result should contain 'Last_Wh_pro_Stunde'"

    """
    Check the result of the simulation based on expected values.
    """
    # Example result returned from the simulation (used for assertions)
    assert result is not None, "Result should not be None."

    # Check that the result is a dictionary
    assert isinstance(result, dict), "Result should be a dictionary."

    # Verify that the expected keys are present in the result
    expected_keys = [
        "Last_Wh_pro_Stunde",
        "Netzeinspeisung_Wh_pro_Stunde",
        "Netzbezug_Wh_pro_Stunde",
        "Kosten_Euro_pro_Stunde",
        "akku_soc_pro_stunde",
        "Einnahmen_Euro_pro_Stunde",
        "Gesamtbilanz_Euro",
        "E-Auto_SoC_pro_Stunde",
        "Gesamteinnahmen_Euro",
        "Gesamtkosten_Euro",
        "Verluste_Pro_Stunde",
        "Gesamt_Verluste",
        "Haushaltsgeraet_wh_pro_stunde",
    ]

    for key in expected_keys:
        assert key in result, f"The key '{key}' should be present in the result."

    # Check the length of the main arrays
    assert (
        len(result["Last_Wh_pro_Stunde"]) == 47
    ), "The length of 'Last_Wh_pro_Stunde' should be 48."
    assert (
        len(result["Netzeinspeisung_Wh_pro_Stunde"]) == 47
    ), "The length of 'Netzeinspeisung_Wh_pro_Stunde' should be 48."
    assert (
        len(result["Netzbezug_Wh_pro_Stunde"]) == 47
    ), "The length of 'Netzbezug_Wh_pro_Stunde' should be 48."
    assert (
        len(result["Kosten_Euro_pro_Stunde"]) == 47
    ), "The length of 'Kosten_Euro_pro_Stunde' should be 48."
    assert (
        len(result["akku_soc_pro_stunde"]) == 47
    ), "The length of 'akku_soc_pro_stunde' should be 48."

    # Verify specific values in the 'Last_Wh_pro_Stunde' array
    assert (
        result["Last_Wh_pro_Stunde"][1] == 24759.13
    ), "The value at index 1 of 'Last_Wh_pro_Stunde' should be 24759.13."
    assert (
        result["Last_Wh_pro_Stunde"][2] == 1996.88
    ), "The value at index 2 of 'Last_Wh_pro_Stunde' should be 1996.88."
    assert (
        result["Last_Wh_pro_Stunde"][12] == 1132.03
    ), "The value at index 12 of 'Last_Wh_pro_Stunde' should be 1132.03."

    # Verify that the value at index 0 is 'None'
    assert (
        result["Last_Wh_pro_Stunde"][0] == 0.0
    ), "The value at index 0 of 'Last_Wh_pro_Stunde' should be None."

    # Check that 'Netzeinspeisung_Wh_pro_Stunde' and 'Netzbezug_Wh_pro_Stunde' are consistent
    assert (
        result["Netzeinspeisung_Wh_pro_Stunde"][0] == 0.0
    ), "The value at index 0 of 'Netzeinspeisung_Wh_pro_Stunde' should be None."
    assert (
        result["Netzbezug_Wh_pro_Stunde"][0] == 0.0
    ), "The value at index 0 of 'Netzbezug_Wh_pro_Stunde' should be None."
    assert (
        result["Netzbezug_Wh_pro_Stunde"][1] == 21679.13
    ), "The value at index 1 of 'Netzbezug_Wh_pro_Stunde' should be21679.13."

    # Verify the total balance
    assert (
        abs(result["Gesamtbilanz_Euro"] - 9.302960148909092) < 1e-5
    ), "Total balance should be 9.302960148909092."

    # Check total revenue and total costs
    assert (
        abs(result["Gesamteinnahmen_Euro"] - 1.3169784090909087) < 1e-5
    ), "Total revenue should be 1.3169784090909087."
    assert (
        abs(result["Gesamtkosten_Euro"] - 10.619938558000001) < 1e-5
    ), "Total costs should be 10.619938558000001 ."

    # Check the losses
    assert (
        abs(result["Gesamt_Verluste"] - 5855.222727272727) < 1e-5
    ), "Total losses should be 5855.222727272727."

    # Check the values in 'akku_soc_pro_stunde'
    assert (
        result["akku_soc_pro_stunde"][-1] == 28.675
    ), "The value at index -1 of 'akku_soc_pro_stunde' should be 28.675."
    assert (
        result["akku_soc_pro_stunde"][1] == 10.0
    ), "The value at index 1 of 'akku_soc_pro_stunde' should be 0.0."

    # Check home appliances
    assert (
        sum(ems.haushaltsgeraet.get_lastkurve()) == 2000
    ), "The sum of 'ems.haushaltsgeraet.get_lastkurve()' should be 2000."

    assert (
        sum(result["Haushaltsgeraet_wh_pro_stunde"]) == 2000
    ), "The sum of 'Haushaltsgeraet_wh_pro_stunde' should be 2000."

    print("All tests passed successfully.")<|MERGE_RESOLUTION|>--- conflicted
+++ resolved
@@ -17,13 +17,7 @@
     Fixture to create an EnergieManagementSystem instance with given test parameters.
     """
     # Initialize the battery and the inverter
-<<<<<<< HEAD
-    akku = Battery(capacity_wh=5000, start_soc_percent=80, hours=48)
-=======
-    akku = PVAkku(
-        kapazitaet_wh=5000, start_soc_prozent=80, hours=48, min_soc_prozent=10
-    )
->>>>>>> dc1327e4
+    akku = Battery(capacity_wh=5000, start_soc_percent=80, hours=48, min_soc_percent=10)
     akku.reset()
     wechselrichter = Wechselrichter(10000, akku)
 
@@ -36,13 +30,7 @@
     home_appliance.set_startzeitpunkt(2)
 
     # Example initialization of electric car battery
-<<<<<<< HEAD
-    eauto = Battery(capacity_wh=26400, start_soc_percent=10, hours=48)
-=======
-    eauto = PVAkku(
-        kapazitaet_wh=26400, start_soc_prozent=10, hours=48, min_soc_prozent=10
-    )
->>>>>>> dc1327e4
+    eauto = Battery(capacity_wh=26400, start_soc_percent=10, hours=48, min_soc_percent=10)
 
     # Parameters based on previous example data
     pv_prognose_wh = [
