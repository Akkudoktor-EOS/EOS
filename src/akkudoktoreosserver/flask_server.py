#!/usr/bin/env python3

import os
from datetime import datetime
from typing import Any, TypeGuard

import matplotlib

# Sets the Matplotlib backend to 'Agg' for rendering plots in environments without a display
matplotlib.use("Agg")

import pandas as pd
from flask import Flask, jsonify, redirect, request, send_from_directory, url_for

from akkudoktoreos.class_load import LoadForecast
from akkudoktoreos.class_load_container import LoadAggregator
from akkudoktoreos.class_load_corrector import LoadPredictionAdjuster
from akkudoktoreos.class_optimize import optimization_problem
from akkudoktoreos.class_pv_forecast import PVForecast
from akkudoktoreos.class_strompreis import HourlyElectricityPriceForecast
from akkudoktoreos.config import (
    get_start_enddate,
    optimization_hours,
    output_dir,
    prediction_hours,
)

app = Flask(__name__)

opt_class = optimization_problem(
    prediction_hours=prediction_hours, strafe=10, optimization_hours=optimization_hours
)


def isfloat(num: Any) -> TypeGuard[float]:
    """Check if a given input can be converted to float."""
    if num is None:
        return False

    if isinstance(num, str):
        num = num.strip()  # Strip any surrounding whitespace

    try:
        float_value = float(num)
        return not (
            float_value == float("inf")
            or float_value == float("-inf")
            or float_value != float_value
        )  # Excludes NaN or Infinity
    except (ValueError, TypeError):
        return False


@app.route("/strompreis", methods=["GET"])
def flask_strompreis():
    # Get the current date and the end date based on prediction hours
    date_now, date = get_start_enddate(prediction_hours, startdate=datetime.now().date())
    filepath = os.path.join(
        r"test_data", r"strompreise_akkudokAPI.json"
    )  # Adjust the path to the JSON file
    price_forecast = HourlyElectricityPriceForecast(
        source=f"https://api.akkudoktor.net/prices?start={date_now}&end={date}",
        prediction_hours=prediction_hours,
    )
    specific_date_prices = price_forecast.get_price_for_daterange(
        date_now, date
    )  # Fetch prices for the specified date range
    return jsonify(specific_date_prices.tolist())


# Endpoint to handle total load calculation based on the latest measured data
@app.route("/gesamtlast", methods=["POST"])
def flask_gesamtlast():
    # Retrieve data from the JSON body
    data = request.get_json()

    # Extract year_energy and prediction_hours from the request JSON
    year_energy = float(data.get("year_energy"))
    prediction_hours = int(data.get("hours", 48))  # Default to 48 hours if not specified

    # Measured data in JSON format
    measured_data_json = data.get("measured_data")
    measured_data = pd.DataFrame(measured_data_json)
    measured_data["time"] = pd.to_datetime(measured_data["time"])

    # Ensure datetime has timezone info for accurate calculations
    if measured_data["time"].dt.tz is None:
        measured_data["time"] = measured_data["time"].dt.tz_localize("Europe/Berlin")
    else:
        measured_data["time"] = measured_data["time"].dt.tz_convert("Europe/Berlin")

    # Remove timezone info after conversion to simplify further processing
    measured_data["time"] = measured_data["time"].dt.tz_localize(None)

    # Instantiate LoadForecast and generate forecast data
    file_path = os.path.join("data", "load_profiles.npz")
    lf = LoadForecast(filepath=file_path, year_energy=year_energy)
    forecast_list = []

    # Generate daily forecasts for the date range based on measured data
    for single_date in pd.date_range(
        measured_data["time"].min().date(), measured_data["time"].max().date()
    ):
        date_str = single_date.strftime("%Y-%m-%d")
        daily_forecast = lf.get_daily_stats(date_str)
        mean_values = daily_forecast[0]
        hours = [single_date + pd.Timedelta(hours=i) for i in range(24)]
        daily_forecast_df = pd.DataFrame({"time": hours, "Last Pred": mean_values})
        forecast_list.append(daily_forecast_df)

    # Concatenate all daily forecasts into a single DataFrame
    predicted_data = pd.concat(forecast_list, ignore_index=True)

    # Create LoadPredictionAdjuster instance to adjust the predictions based on measured data
    adjuster = LoadPredictionAdjuster(measured_data, predicted_data, lf)
    adjuster.calculate_weighted_mean()  # Calculate weighted mean for adjustment
    adjuster.adjust_predictions()  # Adjust predictions based on measured data
    future_predictions = adjuster.predict_next_hours(prediction_hours)  # Predict future load

    # Extract household power predictions
    leistung_haushalt = future_predictions["Adjusted Pred"].values
    gesamtlast = LoadAggregator(prediction_hours=prediction_hours)
    gesamtlast.add_load(
        "Haushalt", leistung_haushalt
    )  # Add household load to total load calculation

    # Calculate the total load
    return jsonify(gesamtlast.calculate_total_load())


@app.route("/gesamtlast_simple", methods=["GET"])
def flask_gesamtlast_simple():
    if request.method == "GET":
        year_energy = float(
            request.args.get("year_energy")
        )  # Get annual energy value from query parameters
        date_now, date = get_start_enddate(
            prediction_hours, startdate=datetime.now().date()
        )  # Get the current date and prediction end date

        ###############
        # Load Forecast
        ###############
        server_dir = os.path.dirname(os.path.realpath(__file__))
        file_path = os.path.join(server_dir, "data", "load_profiles.npz")

        print(file_path)

        lf = LoadForecast(
            filepath=file_path, year_energy=year_energy
        )  # Instantiate LoadForecast with specified parameters
        leistung_haushalt = lf.get_stats_for_date_range(date_now, date)[
            0
        ]  # Get expected household load for the date range

<<<<<<< HEAD
        gesamtlast = LoadAggregator(
            prediction_hours=prediction_hours
        )  # Create Gesamtlast instance
        gesamtlast.add_load(
=======
        gesamtlast = Gesamtlast(prediction_hours=prediction_hours)  # Create Gesamtlast instance
        gesamtlast.hinzufuegen(
>>>>>>> 141257f5
            "Haushalt", leistung_haushalt
        )  # Add household load to total load calculation

        # ###############
        # # WP (Heat Pump)
        # ##############
        # leistung_wp = wp.simulate_24h(temperature_forecast)  # Simulate heat pump load for 24 hours
        # gesamtlast.hinzufuegen("Heatpump", leistung_wp)  # Add heat pump load to total load calculation

        last = gesamtlast.calculate_total_load()  # Calculate total load
        print(last)
        return jsonify(last)  # Return total load as JSON


@app.route("/pvforecast", methods=["GET"])
def flask_pvprognose():
    if request.method == "GET":
        # Retrieve URL and AC power measurement from query parameters
        url = request.args.get("url")
        ac_power_measurement = request.args.get("ac_power_measurement")
        date_now, date = get_start_enddate(prediction_hours, startdate=datetime.now().date())

        ###############
        # PV Forecast
        ###############
        PVforecast = PVForecast(
            prediction_hours=prediction_hours, url=url
        )  # Instantiate PVForecast with given parameters
        if isfloat(ac_power_measurement):  # Check if the AC power measurement is a valid float
            PVforecast.update_ac_power_measurement(
                date_time=datetime.now(),
                ac_power_measurement=float(ac_power_measurement),
            )  # Update measurement

        # Get PV forecast and temperature forecast for the specified date range
        pv_forecast = PVforecast.get_pv_forecast_for_date_range(date_now, date)
        temperature_forecast = PVforecast.get_temperature_for_date_range(date_now, date)

        # Return both forecasts as a JSON response
        ret = {
            "temperature": temperature_forecast.tolist(),
            "pvpower": pv_forecast.tolist(),
        }
        return jsonify(ret)


@app.route("/optimize", methods=["POST"])
def flask_optimize():
    with open(
        "C:\\Users\\drbac\\OneDrive\\Dokumente\\PythonPojects\\EOS\\debug_output.txt",
        "a",
    ) as f:
        f.write("Test\n")

    if request.method == "POST":
        from datetime import datetime

        # Retrieve optimization parameters from the request JSON
        parameter = request.json

        # Check for required parameters
        required_parameters = [
            "preis_euro_pro_wh_akku",
            "strompreis_euro_pro_wh",
            "gesamtlast",
            "pv_akku_cap",
            "einspeiseverguetung_euro_pro_wh",
            "pv_forecast",
            "temperature_forecast",
            "eauto_min_soc",
            "eauto_cap",
            "eauto_charge_efficiency",
            "eauto_charge_power",
            "eauto_soc",
            "pv_soc",
            "start_solution",
            "haushaltsgeraet_dauer",
            "haushaltsgeraet_wh",
        ]
        # Identify any missing parameters
        missing_params = [p for p in required_parameters if p not in parameter]
        if missing_params:
            return jsonify(
                {"error": f"Missing parameter: {', '.join(missing_params)}"}
            ), 400  # Return error for missing parameters

        # Optional min SoC PV Battery
        if "min_soc_prozent" not in parameter:
            parameter["min_soc_prozent"] = None

        # Perform optimization simulation
        result = opt_class.optimierung_ems(parameter=parameter, start_hour=datetime.now().hour)
        print(result)
        # convert to JSON (None accepted by dumps)
        return jsonify(result)


@app.route("/visualization_results.pdf")
def get_pdf():
    # Endpoint to serve the generated PDF with visualization results
    return send_from_directory(
        os.path.abspath(output_dir), "visualization_results.pdf"
    )  # Adjust the directory if needed


@app.route("/site-map")
def site_map():
    # Function to generate a site map of valid routes in the application
    def print_links(links):
        content = "<h1>Valid routes</h1><ul>"
        for link in links:
            content += f"<li><a href='{link}'>{link}</a></li>"
        content += "</ul>"
        return content

    # Check if the route has no empty parameters
    def has_no_empty_params(rule):
        defaults = rule.defaults if rule.defaults is not None else ()
        arguments = rule.arguments if rule.arguments is not None else ()
        return len(defaults) >= len(arguments)

    # Collect all valid GET routes without empty parameters
    links = []
    for rule in app.url_map.iter_rules():
        if "GET" in rule.methods and has_no_empty_params(rule):
            url = url_for(rule.endpoint, **(rule.defaults or {}))
            links.append(url)
    return print_links(sorted(links))  # Return the sorted links as HTML


@app.route("/")
def root():
    # Redirect the root URL to the site map
    return redirect("/site-map", code=302)


if __name__ == "__main__":
    try:
        # Set host and port from environment variables or defaults
        host = os.getenv("FLASK_RUN_HOST", "0.0.0.0")
        port = os.getenv("FLASK_RUN_PORT", 8503)
        app.run(debug=True, host=host, port=port)  # Run the Flask application
    except Exception as e:
        print(
            f"Could not bind to host {host}:{port}. Error: {e}"
        )  # Error handling for binding issues<|MERGE_RESOLUTION|>--- conflicted
+++ resolved
@@ -153,15 +153,8 @@
             0
         ]  # Get expected household load for the date range
 
-<<<<<<< HEAD
-        gesamtlast = LoadAggregator(
-            prediction_hours=prediction_hours
-        )  # Create Gesamtlast instance
+        gesamtlast = LoadAggregator(prediction_hours=prediction_hours)  # Create Gesamtlast instance
         gesamtlast.add_load(
-=======
-        gesamtlast = Gesamtlast(prediction_hours=prediction_hours)  # Create Gesamtlast instance
-        gesamtlast.hinzufuegen(
->>>>>>> 141257f5
             "Haushalt", leistung_haushalt
         )  # Add household load to total load calculation
 
