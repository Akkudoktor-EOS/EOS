<<<<<<< HEAD
<<<<<<< HEAD
class Wechselrichter:
    def __init__(self, max_leistung_wh, akku):
        self.max_leistung_wh = max_leistung_wh  # Maximum power that the inverter can handle
        self.akku = akku  # Connection to a battery object
=======
from typing import Tuple
>>>>>>> 5d367d1 (inverter rewritten)


<<<<<<< HEAD
        if erzeugung >= verbrauch:
            if verbrauch > self.max_leistung_wh:
                # If consumption exceeds maximum inverter power
                verluste += erzeugung - self.max_leistung_wh
                restleistung_nach_verbrauch = self.max_leistung_wh - verbrauch
                netzbezug = -restleistung_nach_verbrauch  # Negative indicates feeding into the grid
                eigenverbrauch = self.max_leistung_wh
            else:
                # Remaining power after consumption
                restleistung_nach_verbrauch = erzeugung - verbrauch
=======
=======
from typing import Tuple


>>>>>>> 5d367d17
class Inverter:
    def __init__(self, max_power_wh: float, battery) -> None:
        self.max_power_wh = max_power_wh  # Maximum power inverter can handle
        self.battery = battery  # Battery object
<<<<<<< HEAD
>>>>>>> 5d367d1 (inverter rewritten)
=======
>>>>>>> 5d367d17

    def process_energy(
        self, generation: float, consumption: float, hour: int
    ) -> Tuple[float, float, float, float]:
        losses = 0.0
        grid_feed_in = 0.0
        grid_draw = 0.0
        self_consumption = 0.0

        if generation >= consumption:
            # Case 1: Sufficient or excess generation
            actual_consumption = min(consumption, self.max_power_wh)
            remaining_energy = generation - actual_consumption

            # Charge battery with excess energy
            charged_energy, charging_losses = self.battery.energie_laden(
                remaining_energy, hour
            )
            losses += charging_losses

            # Calculate remaining surplus after battery charge
            remaining_surplus = remaining_energy - (charged_energy + charging_losses)
            grid_feed_in = min(
                remaining_surplus, self.max_power_wh - actual_consumption
            )

            # If any remaining surplus can't be fed to the grid, count as losses
            losses += max(remaining_surplus - grid_feed_in, 0)
            self_consumption = actual_consumption

        else:
<<<<<<< HEAD
<<<<<<< HEAD
            benötigte_energie = verbrauch - erzeugung  # Energy needed from external sources
            max_akku_leistung = self.akku.max_ladeleistung_w  # Maximum battery discharge power
=======
            # Case 2: Insufficient generation, cover shortfall
            shortfall = consumption - generation
            available_ac_power = max(self.max_power_wh - generation, 0)
>>>>>>> 5d367d1 (inverter rewritten)

            # Discharge battery to cover shortfall, if possible
            battery_discharge, discharge_losses = self.battery.energie_abgeben(
                min(shortfall, available_ac_power), hour
            )
            losses += discharge_losses

<<<<<<< HEAD
            # Discharge energy from the battery based on need
            if benötigte_energie < rest_ac_leistung:
                aus_akku, akku_entladeverluste = self.akku.energie_abgeben(benötigte_energie, hour)
            else:
                aus_akku, akku_entladeverluste = self.akku.energie_abgeben(rest_ac_leistung, hour)
=======
            # Draw remaining required power from the grid
            grid_draw = shortfall - battery_discharge
            self_consumption = generation + battery_discharge
>>>>>>> 5d367d1 (inverter rewritten)
=======
            # Case 2: Insufficient generation, cover shortfall
            shortfall = consumption - generation
            available_ac_power = max(self.max_power_wh - generation, 0)

            # Discharge battery to cover shortfall, if possible
            battery_discharge, discharge_losses = self.battery.energie_abgeben(
                min(shortfall, available_ac_power), hour
            )
            losses += discharge_losses

            # Draw remaining required power from the grid
            grid_draw = shortfall - battery_discharge
            self_consumption = generation + battery_discharge
>>>>>>> 5d367d17

        return grid_feed_in, grid_draw, losses, self_consumption<|MERGE_RESOLUTION|>--- conflicted
+++ resolved
@@ -1,39 +1,10 @@
-<<<<<<< HEAD
-<<<<<<< HEAD
-class Wechselrichter:
-    def __init__(self, max_leistung_wh, akku):
-        self.max_leistung_wh = max_leistung_wh  # Maximum power that the inverter can handle
-        self.akku = akku  # Connection to a battery object
-=======
-from typing import Tuple
->>>>>>> 5d367d1 (inverter rewritten)
-
-
-<<<<<<< HEAD
-        if erzeugung >= verbrauch:
-            if verbrauch > self.max_leistung_wh:
-                # If consumption exceeds maximum inverter power
-                verluste += erzeugung - self.max_leistung_wh
-                restleistung_nach_verbrauch = self.max_leistung_wh - verbrauch
-                netzbezug = -restleistung_nach_verbrauch  # Negative indicates feeding into the grid
-                eigenverbrauch = self.max_leistung_wh
-            else:
-                # Remaining power after consumption
-                restleistung_nach_verbrauch = erzeugung - verbrauch
-=======
-=======
 from typing import Tuple
 
 
->>>>>>> 5d367d17
 class Inverter:
     def __init__(self, max_power_wh: float, battery) -> None:
         self.max_power_wh = max_power_wh  # Maximum power inverter can handle
         self.battery = battery  # Battery object
-<<<<<<< HEAD
->>>>>>> 5d367d1 (inverter rewritten)
-=======
->>>>>>> 5d367d17
 
     def process_energy(
         self, generation: float, consumption: float, hour: int
@@ -49,50 +20,18 @@
             remaining_energy = generation - actual_consumption
 
             # Charge battery with excess energy
-            charged_energy, charging_losses = self.battery.energie_laden(
-                remaining_energy, hour
-            )
+            charged_energy, charging_losses = self.battery.energie_laden(remaining_energy, hour)
             losses += charging_losses
 
             # Calculate remaining surplus after battery charge
             remaining_surplus = remaining_energy - (charged_energy + charging_losses)
-            grid_feed_in = min(
-                remaining_surplus, self.max_power_wh - actual_consumption
-            )
+            grid_feed_in = min(remaining_surplus, self.max_power_wh - actual_consumption)
 
             # If any remaining surplus can't be fed to the grid, count as losses
             losses += max(remaining_surplus - grid_feed_in, 0)
             self_consumption = actual_consumption
 
         else:
-<<<<<<< HEAD
-<<<<<<< HEAD
-            benötigte_energie = verbrauch - erzeugung  # Energy needed from external sources
-            max_akku_leistung = self.akku.max_ladeleistung_w  # Maximum battery discharge power
-=======
-            # Case 2: Insufficient generation, cover shortfall
-            shortfall = consumption - generation
-            available_ac_power = max(self.max_power_wh - generation, 0)
->>>>>>> 5d367d1 (inverter rewritten)
-
-            # Discharge battery to cover shortfall, if possible
-            battery_discharge, discharge_losses = self.battery.energie_abgeben(
-                min(shortfall, available_ac_power), hour
-            )
-            losses += discharge_losses
-
-<<<<<<< HEAD
-            # Discharge energy from the battery based on need
-            if benötigte_energie < rest_ac_leistung:
-                aus_akku, akku_entladeverluste = self.akku.energie_abgeben(benötigte_energie, hour)
-            else:
-                aus_akku, akku_entladeverluste = self.akku.energie_abgeben(rest_ac_leistung, hour)
-=======
-            # Draw remaining required power from the grid
-            grid_draw = shortfall - battery_discharge
-            self_consumption = generation + battery_discharge
->>>>>>> 5d367d1 (inverter rewritten)
-=======
             # Case 2: Insufficient generation, cover shortfall
             shortfall = consumption - generation
             available_ac_power = max(self.max_power_wh - generation, 0)
@@ -106,6 +45,5 @@
             # Draw remaining required power from the grid
             grid_draw = shortfall - battery_discharge
             self_consumption = generation + battery_discharge
->>>>>>> 5d367d17
 
         return grid_feed_in, grid_draw, losses, self_consumption