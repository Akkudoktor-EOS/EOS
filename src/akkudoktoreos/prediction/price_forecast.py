import hashlib
import json
import zoneinfo
from datetime import datetime, timedelta, timezone
from pathlib import Path
from typing import Any, Optional, Sequence

import numpy as np
import requests

from akkudoktoreos.config import AppConfig, SetupIncomplete


def repeat_to_shape(array: np.ndarray, target_shape: Sequence[int]) -> np.ndarray:
    # Check if the array fits the target shape
    if len(target_shape) != array.ndim:
        raise ValueError("Array and target shape must have the same number of dimensions")

    # Number of repetitions per dimension
    repeats = tuple(target_shape[i] // array.shape[i] for i in range(array.ndim))

    # Use np.tile to expand the array
    expanded_array = np.tile(array, repeats)
    return expanded_array


class HourlyElectricityPriceForecast:
    def __init__(
        self,
        source: str | Path,
        config: AppConfig,
        charges: float = 0.00021,
        use_cache: bool = True,
    ):  # 228
        self.cache_dir = config.working_dir / config.directories.cache
        self.use_cache = use_cache
        if not self.cache_dir.is_dir():
            raise SetupIncomplete(f"Output path does not exist: {self.cache_dir}.")

        self.seven_day_mean = np.array([])
        self.cache_time_file = self.cache_dir / "cache_timestamp.txt"
        self.prices = self.load_data(source)
        self.charges = charges
        self.prediction_hours = config.eos.prediction_hours
        self.seven_day_mean = self.get_average_price_last_7_days()

    def load_data(self, source: str | Path) -> list[dict[str, Any]]:
        cache_file = self.get_cache_file(source)
        if isinstance(source, str):
            if cache_file.is_file() and not self.is_cache_expired() and self.use_cache:
                print("Loading data from cache...")
                with cache_file.open("r") as file:
                    json_data = json.load(file)
            else:
                print("Loading data from the URL...")
                response = requests.get(source)
                if response.status_code == 200:
                    json_data = response.json()
                    with cache_file.open("w") as file:
                        json.dump(json_data, file)
                    self.update_cache_timestamp()
                else:
                    raise Exception(f"Error fetching data: {response.status_code}")
        elif source.is_file():
            with source.open("r") as file:
                json_data = json.load(file)
        else:
            raise ValueError(f"Input is not a valid path: {source}")
        return json_data["values"]

    def get_cache_file(self, url: str | Path) -> Path:
        if isinstance(url, Path):
            url = str(url)
        hash_object = hashlib.sha256(url.encode())
        hex_dig = hash_object.hexdigest()
        return self.cache_dir / f"cache_{hex_dig}.json"

    def is_cache_expired(self) -> bool:
        if not self.cache_time_file.is_file():
            return True
        with self.cache_time_file.open("r") as file:
            timestamp_str = file.read()
            last_cache_time = datetime.strptime(timestamp_str, "%Y-%m-%d %H:%M:%S")
        return datetime.now() - last_cache_time > timedelta(hours=1)

    def update_cache_timestamp(self) -> None:
        with self.cache_time_file.open("w") as file:
            file.write(datetime.now().strftime("%Y-%m-%d %H:%M:%S"))

    def get_price_for_date(self, date_str: str) -> np.ndarray:
        """Returns all prices for the specified date, including the price from 00:00 of the previous day."""
        # Convert date string to datetime object
        date_obj = datetime.strptime(date_str, "%Y-%m-%d")

        # Calculate the previous day
        previous_day = date_obj - timedelta(days=1)
        previous_day_str = previous_day.strftime("%Y-%m-%d")

        # Extract the price from 00:00 of the previous day
        previous_day_prices = [
            entry["marketprice"]  # + self.charges
            for entry in self.prices
            if previous_day_str in entry["end"]
        ]
        last_price_of_previous_day = previous_day_prices[-1] if previous_day_prices else 0

        # Extract all prices for the specified date
        date_prices = [
            entry["marketprice"]  # + self.charges
            for entry in self.prices
            if date_str in entry["end"]
        ]

        # Add the last price of the previous day at the start of the list
        if len(date_prices) == 23:
            date_prices.insert(0, last_price_of_previous_day)

        return np.array(date_prices) / (1000.0 * 1000.0) + self.charges

    def get_average_price_last_7_days(self, end_date_str: Optional[str] = None) -> np.ndarray:
        """Calculate the hourly average electricity price for the last 7 days.

        Parameters:
            end_date_str (Optional[str]): End date in the format "YYYY-MM-DD".
                                        If not provided, today's date will be used.

        Returns:
            np.ndarray: A NumPy array of 24 elements, each representing the hourly
                        average price over the last 7 days.

        Raises:
            ValueError: If there is insufficient data to calculate the averages.
        """
        # Determine the end date (use today's date if not provided)
        if end_date_str is None:
            end_date = datetime.now().date() - timedelta(days=1)
        else:
            end_date = datetime.strptime(end_date_str, "%Y-%m-%d").date()

        if self.seven_day_mean.size > 0:
            return np.array([self.seven_day_mean])

        # Calculate the start date (7 days before the end date)
        start_date = end_date - timedelta(days=7)

        # Convert dates to strings
        start_date_str = start_date.strftime("%Y-%m-%d")
        end_date_str = end_date.strftime("%Y-%m-%d")

        # Retrieve price data for the specified date range
        price_data = self.get_price_for_daterange(start_date_str, end_date_str)

        # Ensure there is enough data for 7 full days (7 days × 24 hours)
        if price_data.size < 7 * 24:
            raise ValueError(
                "Not enough data to calculate the average for the last 7 days.", price_data
            )

        # Reshape the data into a 7x24 matrix (7 rows for days, 24 columns for hours)
        price_matrix = price_data.reshape(-1, 24)
        # Calculate the average price for each hour across the 7 days
        average_prices = np.average(
            price_matrix,
            axis=0,
            weights=np.array([1, 2, 4, 8, 16, 32, 64]) / np.sum(np.array([1, 2, 4, 8, 16, 32, 64])),
        )
<<<<<<< HEAD
        final_weights = np.linspace(1, 0, price_matrix.shape[1])

        # Weight last known price linear falling
        average_prices_with_final_weight = [
            (average_prices[i] * (1 - final_weights[i]))
            + (price_matrix[-1, -1] * (final_weights[i]))
            for i in range(price_matrix.shape[1])
        ]

        return np.array(average_prices_with_final_weight)
=======
        return average_prices
>>>>>>> af49072a

    def get_price_for_daterange(
        self, start_date_str: str, end_date_str: str, repeat: bool = False
    ) -> np.ndarray:
        """Returns all prices between the start and end dates."""
        start_date_utc = datetime.strptime(start_date_str, "%Y-%m-%d").replace(tzinfo=timezone.utc)
        end_date_utc = datetime.strptime(end_date_str, "%Y-%m-%d").replace(tzinfo=timezone.utc)
        start_date = start_date_utc.astimezone(zoneinfo.ZoneInfo("Europe/Berlin"))
        end_date = end_date_utc.astimezone(zoneinfo.ZoneInfo("Europe/Berlin"))

        price_list: list[float] = []

        while start_date < end_date:
            date_str = start_date.strftime("%Y-%m-%d")
            daily_prices = self.get_price_for_date(date_str)

            if daily_prices.size == 24:
                price_list.extend(daily_prices)
            start_date += timedelta(days=1)
            # print(date_str, ":", daily_prices)
        price_list_np = np.array(price_list)

        # print(price_list_np.shape, " ", self.prediction_hours)
        # If prediction hours are greater than 0 and repeat is True
        # print(price_list_np)
        if self.prediction_hours > 0 and repeat:
            # Check if price_list_np is shorter than prediction_hours
            if price_list_np.size < self.prediction_hours:
                # Repeat the seven_day_mean array to cover the missing hours
                repeat_count = (self.prediction_hours // self.seven_day_mean.size) + 1
                additional_values = np.tile(self.seven_day_mean, repeat_count)[
                    : self.prediction_hours - price_list_np.size
                ]

                # Concatenate existing values with the repeated values
                price_list_np = np.concatenate((price_list_np, additional_values))
        # print(price_list_np)
        return price_list_np<|MERGE_RESOLUTION|>--- conflicted
+++ resolved
@@ -164,7 +164,7 @@
             axis=0,
             weights=np.array([1, 2, 4, 8, 16, 32, 64]) / np.sum(np.array([1, 2, 4, 8, 16, 32, 64])),
         )
-<<<<<<< HEAD
+
         final_weights = np.linspace(1, 0, price_matrix.shape[1])
 
         # Weight last known price linear falling
@@ -175,9 +175,7 @@
         ]
 
         return np.array(average_prices_with_final_weight)
-=======
-        return average_prices
->>>>>>> af49072a
+
 
     def get_price_for_daterange(
         self, start_date_str: str, end_date_str: str, repeat: bool = False
