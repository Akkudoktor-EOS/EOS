name: Run Pytest on Pull Request

on:
  pull_request:
  push:
    branches: [main]

jobs:
  test:
    runs-on: ubuntu-latest

    steps:
      - name: Checkout code
        uses: actions/checkout@v4
      - name: Install Devbox
        uses: jetpack-io/devbox-install-action@v0.11.0
        with:
<<<<<<< HEAD
          enable-cache: true
          project-path: .github/workflows
=======
          python-version: '3.12'

      - name: Install dependencies
        run: |
          python -m pip install --upgrade pip
          pip install -r requirements-dev.txt

>>>>>>> 141257f5
      - name: Run Pytest
        run: devbox run test-ci<|MERGE_RESOLUTION|>--- conflicted
+++ resolved
@@ -15,17 +15,8 @@
       - name: Install Devbox
         uses: jetpack-io/devbox-install-action@v0.11.0
         with:
-<<<<<<< HEAD
           enable-cache: true
           project-path: .github/workflows
-=======
-          python-version: '3.12'
 
-      - name: Install dependencies
-        run: |
-          python -m pip install --upgrade pip
-          pip install -r requirements-dev.txt
-
->>>>>>> 141257f5
       - name: Run Pytest
         run: devbox run test-ci