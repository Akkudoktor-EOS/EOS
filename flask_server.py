#!/usr/bin/env python3

import os
import random

from pprint import pprint

import matplotlib
matplotlib.use('Agg')  # Sets the Matplotlib backend to 'Agg' for rendering plots in environments without a display
import matplotlib.pyplot as plt
import numpy as np
import pandas as pd
from deap import base, creator, tools, algorithms
from flask import Flask, jsonify, request, redirect, send_from_directory, url_for

from config import *
from modules.class_akku import *
from modules.class_ems import *
from modules.class_heatpump import *
from modules.class_load import *
from modules.class_load_container import *
from modules.class_load_corrector import *
from modules.class_optimize import *
from modules.class_pv_forecast import *
from modules.class_soc_calc import *
from modules.class_sommerzeit import *
from modules.class_strompreis import *
from modules.visualize import *
from datetime import datetime, timedelta
app = Flask(__name__)

opt_class = optimization_problem(prediction_hours=prediction_hours, strafe=10, optimization_hours=optimization_hours)

<<<<<<< HEAD
def isfloat(num):
    """Check if a string or value can be converted to a float."""
    try:
        float(num)
        return True
    except ValueError:  # Catch only conversion errors
        return False


=======
>>>>>>> 7ed6a3ce
# @app.route('/last_correction', methods=['GET'])
# def flask_last_correction():
#     if request.method == 'GET':
#         year_energy = float(request.args.get("year_energy"))
#         date_now, date = get_start_enddate(prediction_hours, startdate=datetime.now().date())
#         ###############
#         # Load Forecast
#         ###############
#         lf = LoadForecast(filepath=r'load_profiles.npz', year_energy=year_energy)
#         leistung_haushalt = lf.get_stats_for_date_range(date_now, date)[0]  # Only the expected value!
#
#         gesamtlast = Gesamtlast(prediction_hours=prediction_hours)
#         gesamtlast.hinzufuegen("Haushalt", leistung_haushalt)
#         # ###############
#         # Heat Pump (WP)
#         # ##############
#         # leistung_wp = wp.simulate_24h(temperature_forecast)
#         # gesamtlast.hinzufuegen("Heatpump", leistung_wp)
#         last = gesamtlast.gesamtlast_berechnen()
#         print(last)
#         return jsonify(last.tolist())

@app.route('/soc', methods=['GET'])
def flask_soc():
    # MariaDB connection details
    config = db_config

    # Set parameters for SOC (State of Charge) calculation
    voltage_high_threshold = 55.4  # 100% SoC
    voltage_low_threshold = 46.5  # 0% SoC
    current_low_threshold = 2  # Low current threshold for both states
    gap = 30  # Time gap in minutes for grouping maxima/minima
    bat_capacity = 33 * 1000 / 48  # Battery capacity in watt-hours

    # Define the reference time point (3 weeks ago)
    zeitpunkt_x = (datetime.now() - timedelta(weeks=3)).strftime('%Y-%m-%d %H:%M:%S')

    # Instantiate BatteryDataProcessor and perform calculations
    processor = BatteryDataProcessor(config, voltage_high_threshold, voltage_low_threshold, current_low_threshold, gap, bat_capacity)
    processor.connect_db()
    processor.fetch_data(zeitpunkt_x)
    processor.process_data()
    last_points_100_df, last_points_0_df = processor.find_soc_points()
    soc_df, integration_results = processor.calculate_resetting_soc(last_points_100_df, last_points_0_df)
    # soh_df = processor.calculate_soh(integration_results)  # Optional State of Health calculation
    processor.update_database_with_soc(soc_df)  # Update database with SOC data
    # processor.plot_data(last_points_100_df, last_points_0_df, soc_df)  # Optional data visualization
    processor.disconnect_db()  # Disconnect from the database

    return jsonify("Done")

@app.route('/strompreis', methods=['GET'])
def flask_strompreis():
    # Get the current date and the end date based on prediction hours
    date_now, date = get_start_enddate(prediction_hours, startdate=datetime.now().date())
    filepath = os.path.join(r'test_data', r'strompreise_akkudokAPI.json')  # Adjust the path to the JSON file
    price_forecast = HourlyElectricityPriceForecast(source=f"https://api.akkudoktor.net/prices?start={date_now}&end={date}", prediction_hours=prediction_hours)
    specific_date_prices = price_forecast.get_price_for_daterange(date_now, date)  # Fetch prices for the specified date range
    return jsonify(specific_date_prices.tolist())

# Endpoint to handle total load calculation based on the latest measured data
@app.route('/gesamtlast', methods=['POST'])
def flask_gesamtlast():
    # Retrieve data from the JSON body
    data = request.get_json()

    # Extract year_energy and prediction_hours from the request JSON
    year_energy = float(data.get("year_energy"))
    prediction_hours = int(data.get("hours", 48))  # Default to 48 hours if not specified

    # Measured data in JSON format
    measured_data_json = data.get("measured_data")
    measured_data = pd.DataFrame(measured_data_json)
    measured_data['time'] = pd.to_datetime(measured_data['time'])

    # Ensure datetime has timezone info for accurate calculations
    if measured_data['time'].dt.tz is None:
        measured_data['time'] = measured_data['time'].dt.tz_localize('Europe/Berlin')
    else:
        measured_data['time'] = measured_data['time'].dt.tz_convert('Europe/Berlin')

    # Remove timezone info after conversion to simplify further processing
    measured_data['time'] = measured_data['time'].dt.tz_localize(None)

    # Instantiate LoadForecast and generate forecast data
    lf = LoadForecast(filepath=r'load_profiles.npz', year_energy=year_energy)
    forecast_list = []
    
    # Generate daily forecasts for the date range based on measured data
    for single_date in pd.date_range(measured_data['time'].min().date(), measured_data['time'].max().date()):
        date_str = single_date.strftime('%Y-%m-%d')
        daily_forecast = lf.get_daily_stats(date_str)
        mean_values = daily_forecast[0]
        hours = [single_date + pd.Timedelta(hours=i) for i in range(24)]
        daily_forecast_df = pd.DataFrame({'time': hours, 'Last Pred': mean_values})
        forecast_list.append(daily_forecast_df)

    # Concatenate all daily forecasts into a single DataFrame
    predicted_data = pd.concat(forecast_list, ignore_index=True)

    # Create LoadPredictionAdjuster instance to adjust the predictions based on measured data
    adjuster = LoadPredictionAdjuster(measured_data, predicted_data, lf)
    adjuster.calculate_weighted_mean()  # Calculate weighted mean for adjustment
    adjuster.adjust_predictions()  # Adjust predictions based on measured data
    future_predictions = adjuster.predict_next_hours(prediction_hours)  # Predict future load

    # Extract household power predictions
    leistung_haushalt = future_predictions['Adjusted Pred'].values
    gesamtlast = Gesamtlast(prediction_hours=prediction_hours)
    gesamtlast.hinzufuegen("Haushalt", leistung_haushalt)  # Add household load to total load calculation

    # Calculate the total load
    last = gesamtlast.gesamtlast_berechnen()  # Compute total load
    return jsonify(last.tolist())

# @app.route('/gesamtlast', methods=['GET'])
# def flask_gesamtlast():
#     if request.method == 'GET':
#         year_energy = float(request.args.get("year_energy"))  # Get annual energy value from query parameters
#         prediction_hours = int(request.args.get("hours", 48))  # Default to 48 hours if not specified
#         date_now = datetime.now()  # Get the current date and time
#         end_date = (date_now + timedelta(hours=prediction_hours)).strftime('%Y-%m-%d %H:%M:%S')  # Calculate end date based on prediction hours

#         ###############
#         # Load Forecast
#         ###############
#         # Instantiate LastEstimator to retrieve measured data
#         estimator = LastEstimator()
#         start_date = (date_now - timedelta(days=60)).strftime('%Y-%m-%d')  # Start date: last 60 days
#         end_date = date_now.strftime('%Y-%m-%d')  # Current date

#         last_df = estimator.get_last(start_date, end_date)  # Get last load data

#         selected_columns = last_df[['timestamp', 'Last']]  # Select relevant columns
#         selected_columns['time'] = pd.to_datetime(selected_columns['timestamp']).dt.floor('H')  # Floor timestamps to the nearest hour
#         selected_columns['Last'] = pd.to_numeric(selected_columns['Last'], errors='coerce')  # Convert 'Last' to numeric, coerce errors
#         cleaned_data = selected_columns.dropna()  # Clean data by dropping NaN values

#         # Instantiate LoadForecast
#         lf = LoadForecast(filepath=r'load_profiles.npz', year_energy=year_energy)

#         # Generate forecast data
#         forecast_list = []  # List to hold daily forecasts
#         for single_date in pd.date_range(cleaned_data['time'].min().date(), cleaned_data['time'].max().date()):  # Iterate over date range
#             date_str = single_date.strftime('%Y-%m-%d')  # Format date
#             daily_forecast = lf.get_daily_stats(date_str)  # Get daily stats from LoadForecast
#             mean_values = daily_forecast[0]  # Extract mean values
#             hours = [single_date + pd.Timedelta(hours=i) for i in range(24)]  # Generate hours for the day
#             daily_forecast_df = pd.DataFrame({'time': hours, 'Last Pred': mean_values})  # Create DataFrame for daily forecast
#             forecast_list.append(daily_forecast_df)  # Append to the list

#         forecast_df = pd.concat(forecast_list, ignore_index=True)  # Concatenate all daily forecasts

#         # Create LoadPredictionAdjuster instance
#         adjuster = LoadPredictionAdjuster(cleaned_data, forecast_df, lf)
#         adjuster.calculate_weighted_mean()  # Calculate weighted mean for adjustments
#         adjuster.adjust_predictions()  # Adjust predictions based on measured data

#         # Predict the next hours
#         future_predictions = adjuster.predict_next_hours(prediction_hours)  # Predict future load

#         leistung_haushalt = future_predictions['Adjusted Pred'].values  # Extract household power predictions

#         gesamtlast = Gesamtlast(prediction_hours=prediction_hours)  # Create Gesamtlast instance
#         gesamtlast.hinzufuegen("Haushalt", leistung_haushalt)  # Add household load to total load calculation

#         # ###############
#         # # WP (Heat Pump)
#         # ##############
#         # leistung_wp = wp.simulate_24h(temperature_forecast)  # Simulate heat pump load for 24 hours
#         # gesamtlast.hinzufuegen("Heatpump", leistung_wp)  # Add heat pump load to total load calculation

#         last = gesamtlast.gesamtlast_berechnen()  # Calculate total load
#         print(last)  # Output total load
#         return jsonify(last.tolist())  # Return total load as JSON

@app.route('/gesamtlast_simple', methods=['GET'])
def flask_gesamtlast_simple():
    if request.method == 'GET':
        year_energy = float(request.args.get("year_energy"))  # Get annual energy value from query parameters
        date_now, date = get_start_enddate(prediction_hours, startdate=datetime.now().date())  # Get the current date and prediction end date

        ###############
        # Load Forecast
        ###############
        lf = LoadForecast(filepath=r'load_profiles.npz', year_energy=year_energy)  # Instantiate LoadForecast with specified parameters
        leistung_haushalt = lf.get_stats_for_date_range(date_now, date)[0]  # Get expected household load for the date range

        gesamtlast = Gesamtlast(prediction_hours=prediction_hours)  # Create Gesamtlast instance
        gesamtlast.hinzufuegen("Haushalt", leistung_haushalt)  # Add household load to total load calculation

        # ###############
        # # WP (Heat Pump)
        # ##############
        # leistung_wp = wp.simulate_24h(temperature_forecast)  # Simulate heat pump load for 24 hours
        # gesamtlast.hinzufuegen("Heatpump", leistung_wp)  # Add heat pump load to total load calculation

        last = gesamtlast.gesamtlast_berechnen()  # Calculate total load
        print(last)  # Output total load
        return jsonify(last.tolist())  # Return total load as JSON


@app.route('/pvforecast', methods=['GET'])
def flask_pvprognose():
    if request.method == 'GET':
        # Retrieve URL and AC power measurement from query parameters
        url = request.args.get("url")
        ac_power_measurement = request.args.get("ac_power_measurement")
        date_now, date = get_start_enddate(prediction_hours, startdate=datetime.now().date())

        ###############
        # PV Forecast
        ###############
        PVforecast = PVForecast(prediction_hours=prediction_hours, url=url)  # Instantiate PVForecast with given parameters
        if isfloat(ac_power_measurement):  # Check if the AC power measurement is a valid float
            PVforecast.update_ac_power_measurement(date_time=datetime.now(), ac_power_measurement=float(ac_power_measurement))  # Update measurement
        
        # Get PV forecast and temperature forecast for the specified date range
        pv_forecast = PVforecast.get_pv_forecast_for_date_range(date_now, date)
        temperature_forecast = PVforecast.get_temperature_for_date_range(date_now, date)

        # Return both forecasts as a JSON response
        ret = {"temperature": temperature_forecast.tolist(), "pvpower": pv_forecast.tolist()}
        return jsonify(ret)

@app.route('/optimize', methods=['POST'])
def flask_optimize():
    if request.method == 'POST':
        from datetime import datetime
        # Retrieve optimization parameters from the request JSON
        parameter = request.json

        # Check for required parameters
        required_parameters = ['preis_euro_pro_wh_akku', 'strompreis_euro_pro_wh', "gesamtlast", 'pv_akku_cap',
                               "einspeiseverguetung_euro_pro_wh", 'pv_forecast', 'temperature_forecast', 
                               'eauto_min_soc', "eauto_cap", "eauto_charge_efficiency", "eauto_charge_power", 
                               "eauto_soc", "pv_soc", "start_solution", "haushaltsgeraet_dauer", 
                               "haushaltsgeraet_wh"]
        # Identify any missing parameters
        missing_params = [p for p in required_parameters if p not in parameter]
        if missing_params:
            return jsonify({"error": f"Missing parameter: {', '.join(missing_params)}"}), 400  # Return error for missing parameters

        # Perform optimization simulation
        result = opt_class.optimierung_ems(parameter=parameter, start_hour=datetime.now().hour)

        return jsonify(result)  # Return optimization results as JSON

@app.route('/visualisierungsergebnisse.pdf')
def get_pdf():
    # Endpoint to serve the generated PDF with visualization results
    return send_from_directory('', 'visualisierungsergebnisse.pdf')  # Adjust the directory if needed

@app.route("/site-map")
def site_map():
    # Function to generate a site map of valid routes in the application
    def print_links(links):
        content = "<h1>Valid routes</h1><ul>"
        for link in links:
            content += f"<li><a href='{link}'>{link}</a></li>"
        content += "</ul>"
        return content

    # Check if the route has no empty parameters
    def has_no_empty_params(rule):
        defaults = rule.defaults if rule.defaults is not None else ()
        arguments = rule.arguments if rule.arguments is not None else ()
        return len(defaults) >= len(arguments)
    # Collect all valid GET routes without empty parameters
    links = []
    for rule in app.url_map.iter_rules():
        if "GET" in rule.methods and has_no_empty_params(rule):
            url = url_for(rule.endpoint, **(rule.defaults or {}))
            links.append(url)
    return print_links(sorted(links))# Return the sorted links as HTML


@app.route('/')
def root():
    # Redirect the root URL to the site map
    return redirect("/site-map", code=302)

if __name__ == '__main__':
    try:
        # Set host and port from environment variables or defaults
        host = os.getenv("FLASK_RUN_HOST", "0.0.0.0")
        port = os.getenv("FLASK_RUN_PORT", 8503)
        app.run(debug=True, host=host, port=port)  # Run the Flask application
    except Exception as e:
        print(f"Could not bind to host {host}:{port}. Error: {e}")  # Error handling for binding issues

# PV Forecast:
#   object {
#    pvpower: array[48]
#    temperature: array[48]
#   }<|MERGE_RESOLUTION|>--- conflicted
+++ resolved
@@ -31,7 +31,6 @@
 
 opt_class = optimization_problem(prediction_hours=prediction_hours, strafe=10, optimization_hours=optimization_hours)
 
-<<<<<<< HEAD
 def isfloat(num):
     """Check if a string or value can be converted to a float."""
     try:
@@ -40,9 +39,6 @@
     except ValueError:  # Catch only conversion errors
         return False
 
-
-=======
->>>>>>> 7ed6a3ce
 # @app.route('/last_correction', methods=['GET'])
 # def flask_last_correction():
 #     if request.method == 'GET':
