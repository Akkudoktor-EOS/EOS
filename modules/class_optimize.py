import os
import random
import sys
from typing import Any, Dict, List, Optional, Tuple

import numpy as np
from deap import algorithms, base, creator, tools

from modules.battery import Battery
from modules.class_ems import EnergieManagementSystem
from modules.class_haushaltsgeraet import Haushaltsgeraet
from modules.class_inverter import Wechselrichter
from modules.visualize import visualisiere_ergebnisse

sys.path.append(os.path.dirname(os.path.dirname(os.path.abspath(__file__))))
from config import moegliche_ladestroeme_in_prozent


def isfloat(num: Any) -> bool:
    """Check if a given input can be converted to float."""
    try:
        float(num)
        return True
    except ValueError:
        return False


class optimization_problem:
    def __init__(
        self,
        prediction_hours: int = 24,
        strafe: float = 10,
        optimization_hours: int = 24,
        verbose: bool = False,
        fixed_seed: Optional[int] = None,
    ):
        """Initialize the optimization problem with the required parameters."""
        self.prediction_hours = prediction_hours
        self.strafe = strafe
        self.opti_param = None
        self.fixed_eauto_hours = prediction_hours - optimization_hours
        self.possible_charge_values = moegliche_ladestroeme_in_prozent
        self.verbose = verbose
        self.fix_seed = fixed_seed

        # Set a fixed seed for random operations if provided
        if fixed_seed is not None:
            random.seed(fixed_seed)

    def split_individual(
        self, individual: List[float]
    ) -> Tuple[List[int], List[float], Optional[int]]:
        """
        Split the individual solution into its components:
        1. Discharge hours (binary),
        2. Electric vehicle charge hours (float),
        3. Dishwasher start time (integer if applicable).
        """
        discharge_hours_bin = individual[: self.prediction_hours]
        eautocharge_hours_float = individual[
            self.prediction_hours : self.prediction_hours * 2
        ]
        spuelstart_int = (
            individual[-1]
            if self.opti_param and self.opti_param.get("haushaltsgeraete", 0) > 0
            else None
        )
        return discharge_hours_bin, eautocharge_hours_float, spuelstart_int

    def setup_deap_environment(
        self, opti_param: Dict[str, Any], start_hour: int
    ) -> None:
        """
        Set up the DEAP environment with fitness and individual creation rules.
        """
        self.opti_param = opti_param

        # Remove existing FitnessMin and Individual classes from creator if present
        for attr in ["FitnessMin", "Individual"]:
            if attr in creator.__dict__:
                del creator.__dict__[attr]

        # Create new FitnessMin and Individual classes
        creator.create("FitnessMin", base.Fitness, weights=(-1.0,))
        creator.create("Individual", list, fitness=creator.FitnessMin)

        # Initialize toolbox with attributes and operations
        self.toolbox = base.Toolbox()
        self.toolbox.register("attr_bool", random.randint, 0, 1)
        self.toolbox.register("attr_float", random.uniform, 0, 1)
        self.toolbox.register("attr_int", random.randint, start_hour, 23)

        # Register individual creation method based on household appliance parameter
        if opti_param["haushaltsgeraete"] > 0:
            self.toolbox.register(
                "individual",
                lambda: creator.Individual(
                    [self.toolbox.attr_bool() for _ in range(self.prediction_hours)]
                    + [self.toolbox.attr_float() for _ in range(self.prediction_hours)]
                    + [self.toolbox.attr_int()]
                ),
            )
        else:
            self.toolbox.register(
                "individual",
                lambda: creator.Individual(
                    [self.toolbox.attr_bool() for _ in range(self.prediction_hours)]
                    + [self.toolbox.attr_float() for _ in range(self.prediction_hours)]
                ),
            )

        # Register population, mating, mutation, and selection functions
        self.toolbox.register(
            "population", tools.initRepeat, list, self.toolbox.individual
        )
        self.toolbox.register("mate", tools.cxTwoPoint)
        self.toolbox.register("mutate", tools.mutFlipBit, indpb=0.1)
        self.toolbox.register("select", tools.selTournament, tournsize=3)

    def evaluate_inner(
        self, individual: List[float], ems: EnergieManagementSystem, start_hour: int
    ) -> Dict[str, Any]:
        """
        Internal evaluation function that simulates the energy management system (EMS)
        using the provided individual solution.
        """
        ems.reset()
        discharge_hours_bin, eautocharge_hours_float, spuelstart_int = (
            self.split_individual(individual)
        )
        if self.opti_param.get("haushaltsgeraete", 0) > 0:
            ems.set_haushaltsgeraet_start(spuelstart_int, global_start_hour=start_hour)

        ems.set_akku_discharge_hours(discharge_hours_bin)
        eautocharge_hours_float[self.prediction_hours - self.fixed_eauto_hours :] = [
            0.0
        ] * self.fixed_eauto_hours
        ems.set_eauto_charge_hours(eautocharge_hours_float)
        return ems.simuliere(start_hour)

    def evaluate(
        self,
        individual: List[float],
        ems: EnergieManagementSystem,
        parameter: Dict[str, Any],
        start_hour: int,
        worst_case: bool,
    ) -> Tuple[float]:
        """
        Evaluate the fitness of an individual solution based on the simulation results.
        """
        try:
            o = self.evaluate_inner(individual, ems, start_hour)
        except Exception:
            return (100000.0,)  # Return a high penalty in case of an exception

        gesamtbilanz = o["Gesamtbilanz_Euro"] * (-1.0 if worst_case else 1.0)
        discharge_hours_bin, eautocharge_hours_float, _ = self.split_individual(
            individual
        )
        max_ladeleistung = np.max(moegliche_ladestroeme_in_prozent)

        # Penalty for not discharging
        gesamtbilanz += sum(
            0.01 for i in range(self.prediction_hours) if discharge_hours_bin[i] == 0.0
        )

        # Penalty for charging the electric vehicle during restricted hours
        gesamtbilanz += sum(
            self.strafe
            for i in range(
                self.prediction_hours - self.fixed_eauto_hours, self.prediction_hours
            )
            if eautocharge_hours_float[i] != 0.0
        )

        # Penalty for exceeding maximum charge power
        gesamtbilanz += sum(
            self.strafe * 10
            for ladeleistung in eautocharge_hours_float
            if ladeleistung > max_ladeleistung
        )

        # Penalty for not meeting the minimum SOC (State of Charge) requirement
        if parameter["eauto_min_soc"] - ems.eauto.ladezustand_in_prozent() <= 0.0:
            gesamtbilanz += sum(
                self.strafe
                for ladeleistung in eautocharge_hours_float
                if ladeleistung != 0.0
            )

        individual.extra_data = (
            o["Gesamtbilanz_Euro"],
            o["Gesamt_Verluste"],
            parameter["eauto_min_soc"] - ems.eauto.ladezustand_in_prozent(),
        )

        # Adjust total balance with battery value and penalties for unmet SOC
        restwert_akku = (
            ems.akku.aktueller_energieinhalt() * parameter["preis_euro_pro_wh_akku"]
        )
        gesamtbilanz += (
            max(
                0,
                (parameter["eauto_min_soc"] - ems.eauto.ladezustand_in_prozent())
                * self.strafe,
            )
            - restwert_akku
        )

        return (gesamtbilanz,)

    def optimize(
        self, start_solution: Optional[List[float]] = None
    ) -> Tuple[Any, Dict[str, List[Any]]]:
        """Run the optimization process using a genetic algorithm."""
        population = self.toolbox.population(n=300)
        hof = tools.HallOfFame(1)
        stats = tools.Statistics(lambda ind: ind.fitness.values)
        stats.register("min", np.min)

        if self.verbose:
            print("Start optimize:", start_solution)

        # Insert the start solution into the population if provided
        if start_solution not in [None, -1]:
            for _ in range(3):
                population.insert(0, creator.Individual(start_solution))

        # Run the evolutionary algorithm
        algorithms.eaMuPlusLambda(
            population,
            self.toolbox,
            mu=100,
            lambda_=200,
            cxpb=0.5,
            mutpb=0.3,
            ngen=400,
            stats=stats,
            halloffame=hof,
            verbose=self.verbose,
        )

        member = {"bilanz": [], "verluste": [], "nebenbedingung": []}
        for ind in population:
            if hasattr(ind, "extra_data"):
                extra_value1, extra_value2, extra_value3 = ind.extra_data
                member["bilanz"].append(extra_value1)
                member["verluste"].append(extra_value2)
                member["nebenbedingung"].append(extra_value3)

        return hof[0], member

    def optimierung_ems(
        self,
        parameter: Optional[Dict[str, Any]] = None,
        start_hour: Optional[int] = None,
        worst_case: bool = False,
        startdate: Optional[Any] = None,  # startdate is not used!
    ) -> Dict[str, Any]:
        """
        Perform EMS (Energy Management System) optimization and visualize results.
        """
        einspeiseverguetung_euro_pro_wh = np.full(
            self.prediction_hours, parameter["einspeiseverguetung_euro_pro_wh"]
        )

        # Initialize PV and EV batteries
        akku = Battery(
            capacity_wh=parameter["pv_akku_cap"],
            hours=self.prediction_hours,
<<<<<<< HEAD
            start_soc_percent=parameter["pv_soc"],
            max_charging_power_w=5000,
=======
            start_soc_prozent=parameter["pv_soc"],
            min_soc_prozent=parameter["min_soc_prozent"],
            max_ladeleistung_w=5000,
>>>>>>> dc1327e4
        )
        akku.set_charge_per_hour(np.full(self.prediction_hours, 1))

        eauto = Battery(
            capacity_wh=parameter["eauto_cap"],
            hours=self.prediction_hours,
            charging_efficiency=parameter["eauto_charge_efficiency"],
            discharge_efficiency=1.0,
            max_charging_power_w=parameter["eauto_charge_power"],
            start_soc_percent=parameter["eauto_soc"],
        )
        eauto.set_charge_per_hour(np.full(self.prediction_hours, 1))

        # Initialize household appliance if applicable
        spuelmaschine = (
            Haushaltsgeraet(
                hours=self.prediction_hours,
                verbrauch_wh=parameter["haushaltsgeraet_wh"],
                dauer_h=parameter["haushaltsgeraet_dauer"],
            )
            if parameter["haushaltsgeraet_dauer"] > 0
            else None
        )

        # Initialize the inverter and energy management system
        wr = Wechselrichter(10000, akku)
        ems = EnergieManagementSystem(
            gesamtlast=parameter["gesamtlast"],
            pv_prognose_wh=parameter["pv_forecast"],
            strompreis_euro_pro_wh=parameter["strompreis_euro_pro_wh"],
            einspeiseverguetung_euro_pro_wh=einspeiseverguetung_euro_pro_wh,
            eauto=eauto,
            haushaltsgeraet=spuelmaschine,
            wechselrichter=wr,
        )

        # Setup the DEAP environment and optimization process
        self.setup_deap_environment(
            {"haushaltsgeraete": 1 if spuelmaschine else 0}, start_hour
        )
        self.toolbox.register(
            "evaluate",
            lambda ind: self.evaluate(ind, ems, parameter, start_hour, worst_case),
        )
        start_solution, extra_data = self.optimize(parameter["start_solution"])

        # Perform final evaluation on the best solution
        o = self.evaluate_inner(start_solution, ems, start_hour)
        discharge_hours_bin, eautocharge_hours_float, spuelstart_int = (
            self.split_individual(start_solution)
        )

        # Visualize the results
        visualisiere_ergebnisse(
            parameter["gesamtlast"],
            parameter["pv_forecast"],
            parameter["strompreis_euro_pro_wh"],
            o,
            discharge_hours_bin,
            eautocharge_hours_float,
            parameter["temperature_forecast"],
            start_hour,
            self.prediction_hours,
            einspeiseverguetung_euro_pro_wh,
            extra_data=extra_data,
        )

        # Return final results as a dictionary
        return {
            "discharge_hours_bin": discharge_hours_bin,
            "eautocharge_hours_float": eautocharge_hours_float,
            "result": o,
            "eauto_obj": ems.eauto.to_dict(),
            "start_solution": start_solution,
            "spuelstart": spuelstart_int,
            "simulation_data": o,
        }<|MERGE_RESOLUTION|>--- conflicted
+++ resolved
@@ -269,14 +269,9 @@
         akku = Battery(
             capacity_wh=parameter["pv_akku_cap"],
             hours=self.prediction_hours,
-<<<<<<< HEAD
             start_soc_percent=parameter["pv_soc"],
+            min_soc_percent=parameter["min_soc_prozent"],
             max_charging_power_w=5000,
-=======
-            start_soc_prozent=parameter["pv_soc"],
-            min_soc_prozent=parameter["min_soc_prozent"],
-            max_ladeleistung_w=5000,
->>>>>>> dc1327e4
         )
         akku.set_charge_per_hour(np.full(self.prediction_hours, 1))
 
